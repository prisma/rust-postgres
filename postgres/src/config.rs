--- conflicted
+++ resolved
@@ -309,7 +309,6 @@
         self.config.get_channel_binding()
     }
 
-<<<<<<< HEAD
     /// When enabled, the client skips all internal caching for statements,
     /// allowing usage with pgBouncer's transaction mode and clearing of
     /// statements in the session with `DEALLOCATE ALL`.
@@ -325,7 +324,6 @@
         self.config.get_pgbouncer_mode()
     }
 
-=======
     /// Sets the notice callback.
     ///
     /// This callback will be invoked with the contents of every
@@ -345,7 +343,6 @@
         self
     }
 
->>>>>>> 096f4f59
     /// Opens a connection to a PostgreSQL database.
     pub fn connect<T>(&self, tls: T) -> Result<Client, Error>
     where
