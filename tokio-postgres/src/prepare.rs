--- conflicted
+++ resolved
@@ -95,21 +95,12 @@
         let mut it = row_description.fields();
         while let Some(field) = it.next().map_err(Error::parse)? {
             let type_ = get_type(client, field.type_oid()).await?;
-<<<<<<< HEAD
-            let column = Column::new(
-                field.name().to_string(),
-                type_,
-                field.column_id(),
-                field.table_oid(),
-            );
-=======
             let column = Column {
                 name: field.name().to_string(),
                 table_oid: Some(field.table_oid()).filter(|n| *n != 0),
                 column_id: Some(field.column_id()).filter(|n| *n != 0),
                 r#type: type_,
             };
->>>>>>> 8d08adb6
             columns.push(column);
         }
     }
