--- conflicted
+++ resolved
@@ -208,12 +208,9 @@
     pub(crate) keepalive_config: KeepaliveConfig,
     pub(crate) target_session_attrs: TargetSessionAttrs,
     pub(crate) channel_binding: ChannelBinding,
-<<<<<<< HEAD
+    pub(crate) load_balance_hosts: LoadBalanceHosts,
     pub(crate) pgbouncer_mode: bool,
     pub(crate) search_path: Option<String>,
-=======
-    pub(crate) load_balance_hosts: LoadBalanceHosts,
->>>>>>> 8d08adb6
 }
 
 impl Default for Config {
@@ -246,12 +243,9 @@
             },
             target_session_attrs: TargetSessionAttrs::Any,
             channel_binding: ChannelBinding::Prefer,
-<<<<<<< HEAD
+            load_balance_hosts: LoadBalanceHosts::Disable,
             pgbouncer_mode: false,
             search_path: None,
-=======
-            load_balance_hosts: LoadBalanceHosts::Disable,
->>>>>>> 8d08adb6
         }
     }
 
@@ -521,7 +515,19 @@
         self.channel_binding
     }
 
-<<<<<<< HEAD
+    /// Sets the host load balancing behavior.
+    ///
+    /// Defaults to `disable`.
+    pub fn load_balance_hosts(&mut self, load_balance_hosts: LoadBalanceHosts) -> &mut Config {
+        self.load_balance_hosts = load_balance_hosts;
+        self
+    }
+
+    /// Gets the host load balancing behavior.
+    pub fn get_load_balance_hosts(&self) -> LoadBalanceHosts {
+        self.load_balance_hosts
+    }
+
     /// When enabled, the client skips all internal caching for statements,
     /// allowing usage with pgBouncer's transaction mode and clearing of
     /// statements in the session with `DEALLOCATE ALL`.
@@ -546,19 +552,6 @@
     /// Gets the search path.
     pub fn get_search_path(&self) -> Option<&String> {
         self.search_path.as_ref()
-=======
-    /// Sets the host load balancing behavior.
-    ///
-    /// Defaults to `disable`.
-    pub fn load_balance_hosts(&mut self, load_balance_hosts: LoadBalanceHosts) -> &mut Config {
-        self.load_balance_hosts = load_balance_hosts;
-        self
-    }
-
-    /// Gets the host load balancing behavior.
-    pub fn get_load_balance_hosts(&self) -> LoadBalanceHosts {
-        self.load_balance_hosts
->>>>>>> 8d08adb6
     }
 
     fn param(&mut self, key: &str, value: &str) -> Result<(), Error> {
