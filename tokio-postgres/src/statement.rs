use crate::client::InnerClient;
use crate::codec::FrontendMessage;
use crate::connection::RequestMessages;
use crate::types::Type;
use postgres_protocol::message::frontend;
use std::sync::{Arc, Weak};

struct StatementInner {
    client: Weak<InnerClient>,
    name: String,
    params: Vec<Type>,
    columns: Vec<Column>,
}

impl Drop for StatementInner {
    fn drop(&mut self) {
        if self.name.is_empty() {
            // Unnamed statements don't need to be closed
            return;
        }
        if let Some(client) = self.client.upgrade() {
            let buf = client.with_buf(|buf| {
                frontend::close(b'S', &self.name, buf).unwrap();
                frontend::sync(buf);
                buf.split().freeze()
            });
            let _ = client.send(RequestMessages::Single(FrontendMessage::Raw(buf)));
        }
    }
}

/// A prepared statement.
///
/// Prepared statements can only be used with the connection that created them.
#[derive(Clone)]
pub struct Statement(Arc<StatementInner>);

impl Statement {
    pub(crate) fn new(
        inner: &Arc<InnerClient>,
        name: String,
        params: Vec<Type>,
        columns: Vec<Column>,
    ) -> Statement {
        Statement(Arc::new(StatementInner {
            client: Arc::downgrade(inner),
            name,
            params,
            columns,
        }))
    }

<<<<<<< HEAD
    /// Returns the name of the statement.
    pub fn name(&self) -> &str {
=======
    pub(crate) fn unnamed(params: Vec<Type>, columns: Vec<Column>) -> Statement {
        Statement(Arc::new(StatementInner {
            client: Weak::new(),
            name: String::new(),
            params,
            columns,
        }))
    }

    pub(crate) fn name(&self) -> &str {
>>>>>>> 8d08adb6
        &self.0.name
    }

    /// Returns the expected types of the statement's parameters.
    pub fn params(&self) -> &[Type] {
        &self.0.params
    }

    /// Returns information about the columns returned when the statement is queried.
    pub fn columns(&self) -> &[Column] {
        &self.0.columns
    }
}

impl std::fmt::Debug for Statement {
    fn fmt(&self, f: &mut std::fmt::Formatter<'_>) -> Result<(), std::fmt::Error> {
        f.debug_struct("Statement")
            .field("name", &self.0.name)
            .field("params", &self.0.params)
            .field("columns", &self.0.columns)
            .finish_non_exhaustive()
    }
}

/// Information about a column of a query.
#[derive(Debug)]
pub struct Column {
<<<<<<< HEAD
    name: String,
    type_: Type,
    column_id: Option<i16>,
    table_oid: Option<u32>,
}

impl Column {
    pub(crate) fn new(name: String, type_: Type, column_id: i16, table_oid: u32) -> Column {
        Column {
            name,
            type_,
            column_id: if column_id == 0 {
                None
            } else {
                Some(column_id)
            },
            table_oid: if table_oid == 0 {
                None
            } else {
                Some(table_oid)
            },
        }
    }

=======
    pub(crate) name: String,
    pub(crate) table_oid: Option<u32>,
    pub(crate) column_id: Option<i16>,
    pub(crate) r#type: Type,
}

impl Column {
>>>>>>> 8d08adb6
    /// Returns the name of the column.
    pub fn name(&self) -> &str {
        &self.name
    }

    /// Returns the OID of the underlying database table.
    pub fn table_oid(&self) -> Option<u32> {
        self.table_oid
    }

    /// Return the column ID within the underlying database table.
    pub fn column_id(&self) -> Option<i16> {
        self.column_id
    }
<<<<<<< HEAD

    /// Returns the id of the column if there's one.
    pub fn column_id(&self) -> Option<i16> {
        self.column_id
    }

    /// Returns the table_oid of the column if there's one.
    pub fn table_oid(&self) -> Option<u32> {
        self.table_oid
    }
}
=======
>>>>>>> 8d08adb6

    /// Returns the type of the column.
    pub fn type_(&self) -> &Type {
        &self.r#type
    }
}<|MERGE_RESOLUTION|>--- conflicted
+++ resolved
@@ -3,6 +3,7 @@
 use crate::connection::RequestMessages;
 use crate::types::Type;
 use postgres_protocol::message::frontend;
+use std::fmt;
 use std::sync::{Arc, Weak};
 
 struct StatementInner {
@@ -50,10 +51,6 @@
         }))
     }
 
-<<<<<<< HEAD
-    /// Returns the name of the statement.
-    pub fn name(&self) -> &str {
-=======
     pub(crate) fn unnamed(params: Vec<Type>, columns: Vec<Column>) -> Statement {
         Statement(Arc::new(StatementInner {
             client: Weak::new(),
@@ -63,8 +60,8 @@
         }))
     }
 
-    pub(crate) fn name(&self) -> &str {
->>>>>>> 8d08adb6
+    /// Returns the name of the statement.
+    pub fn name(&self) -> &str {
         &self.0.name
     }
 
@@ -90,34 +87,7 @@
 }
 
 /// Information about a column of a query.
-#[derive(Debug)]
 pub struct Column {
-<<<<<<< HEAD
-    name: String,
-    type_: Type,
-    column_id: Option<i16>,
-    table_oid: Option<u32>,
-}
-
-impl Column {
-    pub(crate) fn new(name: String, type_: Type, column_id: i16, table_oid: u32) -> Column {
-        Column {
-            name,
-            type_,
-            column_id: if column_id == 0 {
-                None
-            } else {
-                Some(column_id)
-            },
-            table_oid: if table_oid == 0 {
-                None
-            } else {
-                Some(table_oid)
-            },
-        }
-    }
-
-=======
     pub(crate) name: String,
     pub(crate) table_oid: Option<u32>,
     pub(crate) column_id: Option<i16>,
@@ -125,7 +95,6 @@
 }
 
 impl Column {
->>>>>>> 8d08adb6
     /// Returns the name of the column.
     pub fn name(&self) -> &str {
         &self.name
@@ -140,23 +109,18 @@
     pub fn column_id(&self) -> Option<i16> {
         self.column_id
     }
-<<<<<<< HEAD
-
-    /// Returns the id of the column if there's one.
-    pub fn column_id(&self) -> Option<i16> {
-        self.column_id
-    }
-
-    /// Returns the table_oid of the column if there's one.
-    pub fn table_oid(&self) -> Option<u32> {
-        self.table_oid
-    }
-}
-=======
->>>>>>> 8d08adb6
 
     /// Returns the type of the column.
     pub fn type_(&self) -> &Type {
         &self.r#type
     }
+}
+
+impl fmt::Debug for Column {
+    fn fmt(&self, fmt: &mut fmt::Formatter<'_>) -> fmt::Result {
+        fmt.debug_struct("Column")
+            .field("name", &self.name)
+            .field("type", &self.r#type)
+            .finish()
+    }
 }